"""Low-level tools for the computation of direction vectors"""

import numpy as np  # type: ignore
<<<<<<< HEAD
import quaternion  # type: ignore
from atlas_commons.utils import FloatArray, NumericArray, normalize, zero_to_nan
from scipy.ndimage import gaussian_filter, generate_binary_structure  # type: ignore
=======
from atlas_commons.utils import FloatArray, NumericArray, normalize
from scipy.ndimage import gaussian_filter  # type: ignore
from scipy.ndimage import generate_binary_structure  # type: ignore
>>>>>>> 186a7644
from scipy.signal import correlate  # type: ignore


def compute_blur_gradient(scalar_field: FloatArray, gaussian_stddev=3.0) -> FloatArray:
    """
    Blurs a scalar field and returns its normalized gradient.

    A Gaussian filter (blur) with standard deviation `gaussian_stdev`
    is applied to the input field. The function returns the normalized
    gradient of the filtered field.

    Arguments:
        scalar_field: floating point scalar field defined over
            a 3D volume.
        gaussian_stddev: standard deviation of the Gaussian kernel used by the
            Gaussian filter.
    Returns:
        numpy.ndarray of float type. A 3D unit vector field over the underlying 3D volume
        of the input scalar field. This vector contains np.nan vectors if the normalization
        process encounters some zero vectors.
    Raises:
        ValueError if the input field is not of floating point type.
    """
    if not np.issubdtype(scalar_field.dtype, np.floating):
        raise ValueError(
            f"The input field must be of floating point type. Got {scalar_field.dtype}."
        )
    blurred = gaussian_filter(scalar_field, sigma=gaussian_stddev)
    gradient = np.array(np.gradient(blurred))
    gradient = np.moveaxis(gradient, 0, -1)
    normalize(gradient)
    return gradient


def _quaternion_from_vectors(  # pylint: disable=invalid-name
    s: NumericArray, t: NumericArray
) -> NumericArray:
    """
    Returns the quaternion (s cross t) + (s dot t + |s||t|).

    This quaternion q maps s to t, i.e., qsq^{-1} = t.

    Args:
        s: numeric array of shape (3,) or (N, 3).
        t: numeric array of shape (N, 3) if s has two dimensions and its first dimension is N.
    Returns:
        Numeric array of shape (N, 4) where N is the first dimension of t.
        This data is interpreted as a 1D array of quaternions with size N. A quaternion is a 4D
        vector [w, x, y, z] where [x, y, z] is the imaginary part.
    """
    w = np.matmul(s, np.array(t).T) + np.linalg.norm(s, axis=-1) * np.linalg.norm(t, axis=-1)
    return np.hstack([w[:, np.newaxis], np.cross(s, t)])


def vector_to_quaternion(vector_field: FloatArray) -> FloatArray:
    """
    Find quaternions which rotate [0.0, 1.0, 0.0] to each vector in `vector_field`.

    A returned quaternion is of the form [w, x, y, z] where [x, y, z] is imaginary part and w the
     real part.
    The specific choice of returned quaternion is documented in _quaternion_from_vectors.

    Arguments:
        vector_field: field of floating point 3D unit vectors, i.e., a float array of shape
            (..., 3).

    Returns:
        numpy.ndarray of shape (..., 4) and of the same type as the input
        vector field.

    """
    if not np.issubdtype(vector_field.dtype, np.floating):
        raise ValueError(
            f"The input field must be of floating point type. Got {vector_field.dtype}."
        )
    quaternions = np.full(vector_field.shape[:-1] + (4,), np.nan, dtype=vector_field.dtype)
    non_nan_mask = ~np.isnan(np.linalg.norm(vector_field, axis=-1))
    quaternions[non_nan_mask] = _quaternion_from_vectors(
        [0.0, 1.0, 0.0], vector_field[non_nan_mask]
    )
    return quaternions


def compute_boundary(v_1, v_2):
    """Compute the boundary shared by two volumes.

    The voxels of `v_1` (resp. of `v_2`) are labeled with the value 1 (resp. 8).
    We build the filter corresponding to the 6 neighbour voxels that share a face
    with a reference voxel. We apply a covolution of the filter with the labeled volume.
    In the resulting labeled volume, the `v_1` voxels with label > 8 are exactly those voxels
    that share a face with at least one voxel of `v_2`.
    (The interior voxels of `v_1` have labels bounded above by 7).

    Check https://docs.scipy.org/doc/scipy/reference/ndimage.html for the doc
    of the functions generate_binary_structure and correlate used below.

    Args:
        v_1(numpy.ndarray): boolean 3D array holding the mask of the first volume.
        v_2(numpy.ndarray): boolean 3D array holding the mask of the second volume.

    Returns:
        shared_boundary(numpy.ndarray), 3D boolean array holding the mask of the boundary shared
        by `v_1` and `v_2`. This corresponds to a subset of `v_1`.
    """

    filter_ = generate_binary_structure(3, 1).astype(int)
    full_volume = correlate(v_1 * 1 + v_2 * 8, filter_, mode="same")

    return np.logical_and(v_1, full_volume > 8)<|MERGE_RESOLUTION|>--- conflicted
+++ resolved
@@ -1,15 +1,9 @@
 """Low-level tools for the computation of direction vectors"""
 
 import numpy as np  # type: ignore
-<<<<<<< HEAD
-import quaternion  # type: ignore
-from atlas_commons.utils import FloatArray, NumericArray, normalize, zero_to_nan
-from scipy.ndimage import gaussian_filter, generate_binary_structure  # type: ignore
-=======
 from atlas_commons.utils import FloatArray, NumericArray, normalize
 from scipy.ndimage import gaussian_filter  # type: ignore
 from scipy.ndimage import generate_binary_structure  # type: ignore
->>>>>>> 186a7644
 from scipy.signal import correlate  # type: ignore
 
 
